# stdlib
import multiprocessing
from typing import Any, List, Optional

# third party
import pandas as pd
from xgboost import XGBClassifier

# hyperimpute absolute
from hyperimpute import DEVICE
import hyperimpute.plugins.core.params as params
import hyperimpute.plugins.prediction.classifiers.base as base


class XGBoostPlugin(base.ClassifierPlugin):
    """Classification plugin based on the XGBoost classifier.

    Method:
        Gradient boosting is a supervised learning algorithm that attempts to accurately predict a target variable by combining an ensemble of estimates from a set of simpler and weaker models. The XGBoost algorithm has a robust handling of a variety of data types, relationships, distributions, and the variety of hyperparameters that you can fine-tune.

    Args:
        n_estimators: int
            The maximum number of estimators at which boosting is terminated.
        max_depth: int
            Maximum depth of a tree.
        reg_lambda: float
            L2 regularization term on weights (xgb’s lambda).
        reg_alpha: float
            L1 regularization term on weights (xgb’s alpha).
        colsample_bytree: float
            Subsample ratio of columns when constructing each tree.
        colsample_bynode: float
             Subsample ratio of columns for each split.
        colsample_bylevel: float
             Subsample ratio of columns for each level.
        subsample: float
            Subsample ratio of the training instance.
        lr: float
            Boosting learning rate
        booster: str
            Specify which booster to use: gbtree, gblinear or dart.
        min_child_weight: int
            Minimum sum of instance weight(hessian) needed in a child.
        max_bin: int
            Number of bins for histogram construction.
        random_state: float
            Random number seed.


    Example:
        >>> from hyperimpute.plugins.prediction import Predictions
        >>> plugin = Predictions(category="classifiers").get("xgboost")
        >>> from sklearn.datasets import load_iris
        >>> X, y = load_iris(return_X_y=True)
        >>> plugin.fit_predict(X, y)
    """

    booster = ["gbtree", "gblinear", "dart"]

    def __init__(
        self,
        n_estimators: int = 100,
        reg_lambda: Optional[float] = None,
        reg_alpha: Optional[float] = None,
        colsample_bytree: Optional[float] = None,
        colsample_bynode: Optional[float] = None,
        colsample_bylevel: Optional[float] = None,
        max_depth: Optional[int] = 6,
        subsample: Optional[float] = None,
        lr: Optional[float] = None,
        min_child_weight: Optional[int] = None,
        max_bin: int = 256,
        booster: int = 0,
        random_state: int = 0,
<<<<<<< HEAD
        nthread: int = -1,
=======
        nthread: int = max(1, int(multiprocessing.cpu_count() / 2)),
>>>>>>> b5bc30ec
        hyperparam_search_iterations: Optional[int] = None,
        **kwargs: Any
    ) -> None:
        super().__init__(**kwargs)
        if hyperparam_search_iterations:
            n_estimators = int(hyperparam_search_iterations)

        gpu_args = {}

        if DEVICE == "cuda":
            gpu_args = {
                "tree_method": "gpu_hist",
                "predictor": "gpu_predictor",
            }

        self.model = XGBClassifier(
            n_estimators=n_estimators,
            reg_lambda=reg_lambda,
            reg_alpha=reg_alpha,
            colsample_bytree=colsample_bytree,
            colsample_bynode=colsample_bynode,
            colsample_bylevel=colsample_bylevel,
            max_depth=max_depth,
            subsample=subsample,
            lr=lr,
            min_child_weight=min_child_weight,
            max_bin=max_bin,
            verbosity=0,
            use_label_encoder=False,
            booster=XGBoostPlugin.booster[booster],
            random_state=random_state,
            nthread=nthread,
            **gpu_args,
            **kwargs,
        )

    @staticmethod
    def name() -> str:
        return "xgboost"

    @staticmethod
    def hyperparameter_space(*args: Any, **kwargs: Any) -> List[params.Params]:
        return [
            params.Float("reg_lambda", 1e-3, 10.0),
            params.Float("reg_alpha", 1e-3, 10.0),
            params.Float("colsample_bytree", 0.1, 0.9),
            params.Float("colsample_bynode", 0.1, 0.9),
            params.Float("colsample_bylevel", 0.1, 0.9),
            params.Float("subsample", 0.1, 0.9),
            params.Categorical("lr", [1e-4, 1e-3, 1e-2]),
            params.Integer("max_depth", 2, 9),
            params.Integer("min_child_weight", 0, 300),
            params.Integer("max_bin", 256, 512),
            params.Integer("booster", 0, len(XGBoostPlugin.booster) - 1),
        ]

    def _fit(self, X: pd.DataFrame, *args: Any, **kwargs: Any) -> "XGBoostPlugin":
        self.model.fit(X, *args, **kwargs)
        return self

    def _predict(self, X: pd.DataFrame, *args: Any, **kwargs: Any) -> pd.DataFrame:
        return self.model.predict(X, *args, **kwargs)

    def _predict_proba(
        self, X: pd.DataFrame, *args: Any, **kwargs: Any
    ) -> pd.DataFrame:
        return self.model.predict_proba(X, *args, **kwargs)


plugin = XGBoostPlugin<|MERGE_RESOLUTION|>--- conflicted
+++ resolved
@@ -71,12 +71,8 @@
         min_child_weight: Optional[int] = None,
         max_bin: int = 256,
         booster: int = 0,
+        nthread: int = max(1, int(multiprocessing.cpu_count() / 2)),
         random_state: int = 0,
-<<<<<<< HEAD
-        nthread: int = -1,
-=======
-        nthread: int = max(1, int(multiprocessing.cpu_count() / 2)),
->>>>>>> b5bc30ec
         hyperparam_search_iterations: Optional[int] = None,
         **kwargs: Any
     ) -> None:
