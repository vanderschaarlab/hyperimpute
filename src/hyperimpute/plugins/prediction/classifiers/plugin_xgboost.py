# stdlib
import multiprocessing
from typing import Any, List, Optional

# third party
import pandas as pd
from xgboost import XGBClassifier

# hyperimpute absolute
from hyperimpute import DEVICE
import hyperimpute.plugins.core.params as params
import hyperimpute.plugins.prediction.classifiers.base as base


class XGBoostPlugin(base.ClassifierPlugin):
    """Classification plugin based on the XGBoost classifier.

    Method:
        Gradient boosting is a supervised learning algorithm that attempts to accurately predict a target variable by combining an ensemble of estimates from a set of simpler and weaker models. The XGBoost algorithm has a robust handling of a variety of data types, relationships, distributions, and the variety of hyperparameters that you can fine-tune.

    Args:
        n_estimators: int
            The maximum number of estimators at which boosting is terminated.
        max_depth: int
            Maximum depth of a tree.
        reg_lambda: float
            L2 regularization term on weights (xgb’s lambda).
        reg_alpha: float
            L1 regularization term on weights (xgb’s alpha).
        colsample_bytree: float
            Subsample ratio of columns when constructing each tree.
        colsample_bynode: float
             Subsample ratio of columns for each split.
        colsample_bylevel: float
             Subsample ratio of columns for each level.
        subsample: float
            Subsample ratio of the training instance.
        lr: float
            Boosting learning rate
        booster: str
            Specify which booster to use: gbtree, gblinear or dart.
        min_child_weight: int
            Minimum sum of instance weight(hessian) needed in a child.
        max_bin: int
            Number of bins for histogram construction.
        random_state: float
            Random number seed.


    Example:
        >>> from hyperimpute.plugins.prediction import Predictions
        >>> plugin = Predictions(category="classifiers").get("xgboost")
        >>> from sklearn.datasets import load_iris
        >>> X, y = load_iris(return_X_y=True)
        >>> plugin.fit_predict(X, y)
    """

    booster = ["gbtree", "gblinear", "dart"]

    def __init__(
        self,
        n_estimators: int = 100,
        reg_lambda: Optional[float] = None,
        reg_alpha: Optional[float] = None,
        colsample_bytree: Optional[float] = None,
        colsample_bynode: Optional[float] = None,
        colsample_bylevel: Optional[float] = None,
        max_depth: Optional[int] = 6,
        subsample: Optional[float] = None,
        lr: Optional[float] = None,
        min_child_weight: Optional[int] = None,
        max_bin: int = 256,
        booster: int = 0,
        random_state: int = 0,
<<<<<<< HEAD
        model: Any = None,
        nthread: int = max(1, int(multiprocessing.cpu_count() / 2)),
=======
        nthread: int = 2,
>>>>>>> 993c0de9
        hyperparam_search_iterations: Optional[int] = None,
        **kwargs: Any
    ) -> None:
        super().__init__(**kwargs)
        if hyperparam_search_iterations:
            n_estimators = int(hyperparam_search_iterations)

        gpu_args = {}

        if DEVICE == "cuda":
            gpu_args = {
                "tree_method": "gpu_hist",
                "predictor": "gpu_predictor",
            }

        self.model = XGBClassifier(
            n_estimators=n_estimators,
            reg_lambda=reg_lambda,
            reg_alpha=reg_alpha,
            colsample_bytree=colsample_bytree,
            colsample_bynode=colsample_bynode,
            colsample_bylevel=colsample_bylevel,
            max_depth=max_depth,
            subsample=subsample,
            lr=lr,
            min_child_weight=min_child_weight,
            max_bin=max_bin,
            verbosity=0,
            use_label_encoder=False,
            booster=XGBoostPlugin.booster[booster],
            random_state=random_state,
            nthread=nthread,
            **gpu_args,
            **kwargs,
        )

    @staticmethod
    def name() -> str:
        return "xgboost"

    @staticmethod
    def hyperparameter_space(*args: Any, **kwargs: Any) -> List[params.Params]:
        return [
            params.Float("reg_lambda", 1e-3, 10.0),
            params.Float("reg_alpha", 1e-3, 10.0),
            params.Float("colsample_bytree", 0.1, 0.9),
            params.Float("colsample_bynode", 0.1, 0.9),
            params.Float("colsample_bylevel", 0.1, 0.9),
            params.Float("subsample", 0.1, 0.9),
            params.Categorical("lr", [1e-4, 1e-3, 1e-2]),
            params.Integer("max_depth", 2, 9),
            params.Integer("min_child_weight", 0, 300),
            params.Integer("max_bin", 256, 512),
            params.Integer("booster", 0, len(XGBoostPlugin.booster) - 1),
        ]

    def _fit(self, X: pd.DataFrame, *args: Any, **kwargs: Any) -> "XGBoostPlugin":
        self.model.fit(X, *args, **kwargs)
        return self

    def _predict(self, X: pd.DataFrame, *args: Any, **kwargs: Any) -> pd.DataFrame:
        return self.model.predict(X, *args, **kwargs)

    def _predict_proba(
        self, X: pd.DataFrame, *args: Any, **kwargs: Any
    ) -> pd.DataFrame:
        return self.model.predict_proba(X, *args, **kwargs)


plugin = XGBoostPlugin<|MERGE_RESOLUTION|>--- conflicted
+++ resolved
@@ -72,12 +72,7 @@
         max_bin: int = 256,
         booster: int = 0,
         random_state: int = 0,
-<<<<<<< HEAD
-        model: Any = None,
         nthread: int = max(1, int(multiprocessing.cpu_count() / 2)),
-=======
-        nthread: int = 2,
->>>>>>> 993c0de9
         hyperparam_search_iterations: Optional[int] = None,
         **kwargs: Any
     ) -> None:
